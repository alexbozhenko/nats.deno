/*
 * Copyright 2018-2022 The NATS Authors
 * Licensed under the Apache License, Version 2.0 (the "License");
 * you may not use this file except in compliance with the License.
 * You may obtain a copy of the License at
 *
 * http://www.apache.org/licenses/LICENSE-2.0
 *
 * Unless required by applicable law or agreed to in writing, software
 * distributed under the License is distributed on an "AS IS" BASIS,
 * WITHOUT WARRANTIES OR CONDITIONS OF ANY KIND, either express or implied.
 * See the License for the specific language governing permissions and
 * limitations under the License.
 */

import {
  assertEquals,
  assertRejects,
  fail,
} from "https://deno.land/std@0.152.0/testing/asserts.ts";
import {
  connect,
  createInbox,
  credsAuthenticator,
  Empty,
  ErrorCode,
  Events,
  jwtAuthenticator,
  NatsConnection,
  NatsError,
  nkeyAuthenticator,
  Status,
  StringCodec,
  tokenAuthenticator,
  usernamePasswordAuthenticator,
  UserPass,
} from "../src/mod.ts";
import { assertErrorCode, NatsServer } from "./helpers/mod.ts";
import {
  deferred,
  delay,
  NatsConnectionImpl,
  nkeys,
} from "../nats-base-client/internal_mod.ts";
import {
  buildAuthenticator,
  NKeyAuth,
} from "../nats-base-client/authenticator.ts";
import { assert } from "../nats-base-client/denobuffer.ts";
import { cleanup, setup } from "./jstest_util.ts";
import {
  encodeAccount,
  encodeOperator,
  encodeUser,
} from "https://raw.githubusercontent.com/nats-io/jwt.js/main/src/jwt.ts";
import { Msg } from "https://deno.land/x/nats@v1.0.4/nats-base-client/types.ts";
import { DEFAULT_MAX_RECONNECT_ATTEMPTS } from "../nats-base-client/types.ts";

const conf = {
  authorization: {
    users: [{
      user: "derek",
      password: "foobar",
      permission: {
        subscribe: "bar",
        publish: "foo",
      },
    }],
  },
};

Deno.test("auth - none", async () => {
  const ns = await NatsServer.start(conf);
  try {
    const nc = await connect(
      { port: ns.port },
    );
    await nc.close();
    fail("shouldnt have been able to connect");
  } catch (ex) {
    assertErrorCode(ex, ErrorCode.AuthorizationViolation);
  }
  await ns.stop();
});

Deno.test("auth - bad", async () => {
  const ns = await NatsServer.start(conf);
  try {
    const nc = await connect(
      { port: ns.port, user: "me", pass: "hello" },
    );
    await nc.close();
    fail("shouldnt have been able to connect");
  } catch (ex) {
    assertErrorCode(ex, ErrorCode.AuthorizationViolation);
  }
  await ns.stop();
});

Deno.test("auth - weird chars", async () => {
  const pass = "§12§12§12";
  const ns = await NatsServer.start({
    authorization: {
      username: "admin",
      password: pass,
    },
  });

  const nc = await connect(
    { port: ns.port, user: "admin", pass: pass },
  );
  await nc.flush;
  await nc.close();
  await ns.stop();
});

Deno.test("auth - un/pw", async () => {
  const ns = await NatsServer.start(conf);
  const nc = await connect(
    { port: ns.port, user: "derek", pass: "foobar" },
  );
  await nc.flush();
  await nc.close();
  await ns.stop();
});

Deno.test("auth - un/pw authenticator", async () => {
  const ns = await NatsServer.start(conf);
  const nc = await connect(
    {
      port: ns.port,
      authenticator: usernamePasswordAuthenticator("derek", "foobar"),
    },
  );
  await nc.flush();
  await nc.close();
  await ns.stop();
});

Deno.test("auth - sub no permissions keeps connection", async () => {
  const { ns, nc } = await setup({
    authorization: {
      users: [{
        user: "a",
        password: "a",
        permissions: { subscribe: "foo" },
      }],
    },
  }, { user: "a", pass: "a", reconnect: false });

  const errStatus = deferred<Status>();
  const _ = (async () => {
    for await (const s of nc.status()) {
      errStatus.resolve(s);
    }
  })();

  const cbErr = deferred<Error | null>();
  const sub = nc.subscribe("bar", {
    callback: (err, _msg) => {
      cbErr.resolve(err);
    },
  });

  const v = await Promise.all([errStatus, cbErr, sub.closed]);
  assertEquals(v[0].data, ErrorCode.PermissionsViolation);
  assertEquals(
    v[1]?.message,
    "'Permissions Violation for Subscription to \"bar\"'",
  );
  assertEquals(nc.isClosed(), false);

  await cleanup(ns, nc);
});

Deno.test("auth - sub iterator no permissions keeps connection", async () => {
  const { ns, nc } = await setup({
    authorization: {
      users: [{
        user: "a",
        password: "a",
        permissions: { subscribe: "foo" },
      }],
    },
  }, { user: "a", pass: "a", reconnect: false });

  const errStatus = deferred<Status>();
  const _ = (async () => {
    for await (const s of nc.status()) {
      errStatus.resolve(s);
    }
  })();

  const iterErr = deferred<Error | null>();
  const sub = nc.subscribe("bar");
  (async () => {
    for await (const _m of sub) {
      // ignored
    }
  })().catch((err) => {
    iterErr.resolve(err);
  });

  await nc.flush();

  const v = await Promise.all([errStatus, iterErr, sub.closed]);
  assertEquals(v[0].data, ErrorCode.PermissionsViolation);
  assertEquals(
    v[1]?.message,
    "'Permissions Violation for Subscription to \"bar\"'",
  );
  assertEquals(sub.isClosed(), true);
  assertEquals(nc.isClosed(), false);

  await cleanup(ns, nc);
});

Deno.test("auth - pub permissions keep connection", async () => {
  const { ns, nc } = await setup({
    authorization: {
      users: [{
        user: "a",
        password: "a",
        permissions: { publish: "foo" },
      }],
    },
  }, { user: "a", pass: "a", reconnect: false });

  const errStatus = deferred<Status>();
  const _ = (async () => {
    for await (const s of nc.status()) {
      errStatus.resolve(s);
    }
  })();

  nc.publish("bar");

  const v = await errStatus;
  assertEquals(v.data, ErrorCode.PermissionsViolation);
  assertEquals(nc.isClosed(), false);

  await cleanup(ns, nc);
});

Deno.test("auth - req permissions keep connection", async () => {
  const { ns, nc } = await setup({
    authorization: {
      users: [{
        user: "a",
        password: "a",
        permissions: { publish: "foo" },
      }],
    },
  }, { user: "a", pass: "a", reconnect: false });

  const errStatus = deferred<Status>();
  const _ = (async () => {
    for await (const s of nc.status()) {
      errStatus.resolve(s);
    }
  })();

  await assertRejects(
    async () => {
      await nc.request("bar");
    },
    (err: Error) => {
      const ne = err as NatsError;
      assertEquals(ne.code, ErrorCode.PermissionsViolation);
    },
  );

  const v = await errStatus;
  assertEquals(v.data, ErrorCode.PermissionsViolation);
  assertEquals(nc.isClosed(), false);

  await cleanup(ns, nc);
});

Deno.test("auth - user and token is rejected", () => {
  connect({ servers: "127.0.0.1:4222", user: "derek", token: "foobar" })
    .then(async (nc) => {
      await nc.close();
      fail("should not have connected");
    })
    .catch((err) => {
      assertErrorCode(err, ErrorCode.BadAuthentication);
    });
});

Deno.test("auth - token", async () => {
  const ns = await NatsServer.start({ authorization: { token: "foo" } });
  const nc = await connect({ port: ns.port, token: "foo" });
  await nc.flush();
  await nc.close();
  await ns.stop();
});

Deno.test("auth - token authenticator", async () => {
  const ns = await NatsServer.start({ authorization: { token: "foo" } });
  const nc = await connect({
    port: ns.port,
    authenticator: tokenAuthenticator("foo"),
  });
  await nc.flush();
  await nc.close();
  await ns.stop();
});

Deno.test("auth - nkey", async () => {
  const kp = nkeys.createUser();
  const pk = kp.getPublicKey();
  const seed = kp.getSeed();
  const conf = {
    authorization: {
      users: [
        { nkey: pk },
      ],
    },
  };
  const ns = await NatsServer.start(conf);
  const nc = await connect(
    { port: ns.port, authenticator: nkeyAuthenticator(seed) },
  );
  await nc.flush();
  await nc.close();
  await ns.stop();
});

Deno.test("auth - creds", async () => {
  const creds = `-----BEGIN NATS USER JWT-----
    eyJ0eXAiOiJqd3QiLCJhbGciOiJlZDI1NTE5In0.eyJqdGkiOiJFU1VQS1NSNFhGR0pLN0FHUk5ZRjc0STVQNTZHMkFGWERYQ01CUUdHSklKUEVNUVhMSDJBIiwiaWF0IjoxNTQ0MjE3NzU3LCJpc3MiOiJBQ1pTV0JKNFNZSUxLN1FWREVMTzY0VlgzRUZXQjZDWENQTUVCVUtBMzZNSkpRUlBYR0VFUTJXSiIsInN1YiI6IlVBSDQyVUc2UFY1NTJQNVNXTFdUQlAzSDNTNUJIQVZDTzJJRUtFWFVBTkpYUjc1SjYzUlE1V002IiwidHlwZSI6InVzZXIiLCJuYXRzIjp7InB1YiI6e30sInN1YiI6e319fQ.kCR9Erm9zzux4G6M-V2bp7wKMKgnSNqMBACX05nwePRWQa37aO_yObbhcJWFGYjo1Ix-oepOkoyVLxOJeuD8Bw
  ------END NATS USER JWT------

************************* IMPORTANT *************************
  NKEY Seed printed below can be used sign and prove identity.
    NKEYs are sensitive and should be treated as secrets.

  -----BEGIN USER NKEY SEED-----
    SUAIBDPBAUTWCWBKIO6XHQNINK5FWJW4OHLXC3HQ2KFE4PEJUA44CNHTC4
  ------END USER NKEY SEED------
`;

  const conf = {
    operator:
      "eyJ0eXAiOiJqd3QiLCJhbGciOiJlZDI1NTE5In0.eyJhdWQiOiJURVNUUyIsImV4cCI6MTg1OTEyMTI3NSwianRpIjoiWE5MWjZYWVBIVE1ESlFSTlFPSFVPSlFHV0NVN01JNVc1SlhDWk5YQllVS0VRVzY3STI1USIsImlhdCI6MTU0Mzc2MTI3NSwiaXNzIjoiT0NBVDMzTVRWVTJWVU9JTUdOR1VOWEo2NkFIMlJMU0RBRjNNVUJDWUFZNVFNSUw2NU5RTTZYUUciLCJuYW1lIjoiU3luYWRpYSBDb21tdW5pY2F0aW9ucyBJbmMuIiwibmJmIjoxNTQzNzYxMjc1LCJzdWIiOiJPQ0FUMzNNVFZVMlZVT0lNR05HVU5YSjY2QUgyUkxTREFGM01VQkNZQVk1UU1JTDY1TlFNNlhRRyIsInR5cGUiOiJvcGVyYXRvciIsIm5hdHMiOnsic2lnbmluZ19rZXlzIjpbIk9EU0tSN01ZRlFaNU1NQUo2RlBNRUVUQ1RFM1JJSE9GTFRZUEpSTUFWVk40T0xWMllZQU1IQ0FDIiwiT0RTS0FDU1JCV1A1MzdEWkRSVko2NTdKT0lHT1BPUTZLRzdUNEhONk9LNEY2SUVDR1hEQUhOUDIiLCJPRFNLSTM2TFpCNDRPWTVJVkNSNlA1MkZaSlpZTVlXWlZXTlVEVExFWjVUSzJQTjNPRU1SVEFCUiJdfX0.hyfz6E39BMUh0GLzovFfk3wT4OfualftjdJ_eYkLfPvu5tZubYQ_Pn9oFYGCV_6yKy3KMGhWGUCyCdHaPhalBw",
    resolver: "MEMORY",
    "resolver_preload": {
      ACZSWBJ4SYILK7QVDELO64VX3EFWB6CXCPMEBUKA36MJJQRPXGEEQ2WJ:
        "eyJ0eXAiOiJqd3QiLCJhbGciOiJlZDI1NTE5In0.eyJqdGkiOiJXVFdYVDNCT1JWSFNLQkc2T0pIVVdFQ01QRVdBNldZVEhNRzVEWkJBUUo1TUtGU1dHM1FRIiwiaWF0IjoxNTQ0MjE3NzU3LCJpc3MiOiJPQ0FUMzNNVFZVMlZVT0lNR05HVU5YSjY2QUgyUkxTREFGM01VQkNZQVk1UU1JTDY1TlFNNlhRRyIsInN1YiI6IkFDWlNXQko0U1lJTEs3UVZERUxPNjRWWDNFRldCNkNYQ1BNRUJVS0EzNk1KSlFSUFhHRUVRMldKIiwidHlwZSI6ImFjY291bnQiLCJuYXRzIjp7ImxpbWl0cyI6eyJzdWJzIjotMSwiY29ubiI6LTEsImltcG9ydHMiOi0xLCJleHBvcnRzIjotMSwiZGF0YSI6LTEsInBheWxvYWQiOi0xLCJ3aWxkY2FyZHMiOnRydWV9fX0.q-E7bBGTU0uoTmM9Vn7WaEHDzCUrqvPDb9mPMQbry_PNzVAjf0RG9vd15lGxW5lu7CuGVqpj4CYKhNDHluIJAg",
    },
  };
  const ns = await NatsServer.start(conf);
  const nc = await connect(
    {
      port: ns.port,
      authenticator: credsAuthenticator(new TextEncoder().encode(creds)),
    },
  );
  await nc.flush();
  await nc.close();
  await ns.stop();
});

Deno.test("auth - custom", async () => {
  const jwt =
    "eyJ0eXAiOiJqd3QiLCJhbGciOiJlZDI1NTE5In0.eyJqdGkiOiJFU1VQS1NSNFhGR0pLN0FHUk5ZRjc0STVQNTZHMkFGWERYQ01CUUdHSklKUEVNUVhMSDJBIiwiaWF0IjoxNTQ0MjE3NzU3LCJpc3MiOiJBQ1pTV0JKNFNZSUxLN1FWREVMTzY0VlgzRUZXQjZDWENQTUVCVUtBMzZNSkpRUlBYR0VFUTJXSiIsInN1YiI6IlVBSDQyVUc2UFY1NTJQNVNXTFdUQlAzSDNTNUJIQVZDTzJJRUtFWFVBTkpYUjc1SjYzUlE1V002IiwidHlwZSI6InVzZXIiLCJuYXRzIjp7InB1YiI6e30sInN1YiI6e319fQ.kCR9Erm9zzux4G6M-V2bp7wKMKgnSNqMBACX05nwePRWQa37aO_yObbhcJWFGYjo1Ix-oepOkoyVLxOJeuD8Bw";
  const useed = "SUAIBDPBAUTWCWBKIO6XHQNINK5FWJW4OHLXC3HQ2KFE4PEJUA44CNHTC4";

  const conf = {
    operator:
      "eyJ0eXAiOiJqd3QiLCJhbGciOiJlZDI1NTE5In0.eyJhdWQiOiJURVNUUyIsImV4cCI6MTg1OTEyMTI3NSwianRpIjoiWE5MWjZYWVBIVE1ESlFSTlFPSFVPSlFHV0NVN01JNVc1SlhDWk5YQllVS0VRVzY3STI1USIsImlhdCI6MTU0Mzc2MTI3NSwiaXNzIjoiT0NBVDMzTVRWVTJWVU9JTUdOR1VOWEo2NkFIMlJMU0RBRjNNVUJDWUFZNVFNSUw2NU5RTTZYUUciLCJuYW1lIjoiU3luYWRpYSBDb21tdW5pY2F0aW9ucyBJbmMuIiwibmJmIjoxNTQzNzYxMjc1LCJzdWIiOiJPQ0FUMzNNVFZVMlZVT0lNR05HVU5YSjY2QUgyUkxTREFGM01VQkNZQVk1UU1JTDY1TlFNNlhRRyIsInR5cGUiOiJvcGVyYXRvciIsIm5hdHMiOnsic2lnbmluZ19rZXlzIjpbIk9EU0tSN01ZRlFaNU1NQUo2RlBNRUVUQ1RFM1JJSE9GTFRZUEpSTUFWVk40T0xWMllZQU1IQ0FDIiwiT0RTS0FDU1JCV1A1MzdEWkRSVko2NTdKT0lHT1BPUTZLRzdUNEhONk9LNEY2SUVDR1hEQUhOUDIiLCJPRFNLSTM2TFpCNDRPWTVJVkNSNlA1MkZaSlpZTVlXWlZXTlVEVExFWjVUSzJQTjNPRU1SVEFCUiJdfX0.hyfz6E39BMUh0GLzovFfk3wT4OfualftjdJ_eYkLfPvu5tZubYQ_Pn9oFYGCV_6yKy3KMGhWGUCyCdHaPhalBw",
    resolver: "MEMORY",
    "resolver_preload": {
      ACZSWBJ4SYILK7QVDELO64VX3EFWB6CXCPMEBUKA36MJJQRPXGEEQ2WJ:
        "eyJ0eXAiOiJqd3QiLCJhbGciOiJlZDI1NTE5In0.eyJqdGkiOiJXVFdYVDNCT1JWSFNLQkc2T0pIVVdFQ01QRVdBNldZVEhNRzVEWkJBUUo1TUtGU1dHM1FRIiwiaWF0IjoxNTQ0MjE3NzU3LCJpc3MiOiJPQ0FUMzNNVFZVMlZVT0lNR05HVU5YSjY2QUgyUkxTREFGM01VQkNZQVk1UU1JTDY1TlFNNlhRRyIsInN1YiI6IkFDWlNXQko0U1lJTEs3UVZERUxPNjRWWDNFRldCNkNYQ1BNRUJVS0EzNk1KSlFSUFhHRUVRMldKIiwidHlwZSI6ImFjY291bnQiLCJuYXRzIjp7ImxpbWl0cyI6eyJzdWJzIjotMSwiY29ubiI6LTEsImltcG9ydHMiOi0xLCJleHBvcnRzIjotMSwiZGF0YSI6LTEsInBheWxvYWQiOi0xLCJ3aWxkY2FyZHMiOnRydWV9fX0.q-E7bBGTU0uoTmM9Vn7WaEHDzCUrqvPDb9mPMQbry_PNzVAjf0RG9vd15lGxW5lu7CuGVqpj4CYKhNDHluIJAg",
    },
  };
  const ns = await NatsServer.start(conf);
  const authenticator = (nonce?: string) => {
    const seed = nkeys.fromSeed(new TextEncoder().encode(useed));
    const nkey = seed.getPublicKey();
    const hash = seed.sign(new TextEncoder().encode(nonce));
    const sig = nkeys.encode(hash);

    return { nkey, sig, jwt };
  };
  const nc = await connect(
    {
      port: ns.port,
      authenticator: authenticator,
    },
  );
  await nc.flush();
  await nc.close();
  await ns.stop();
});

Deno.test("auth - jwt", async () => {
  const jwt =
    "eyJ0eXAiOiJqd3QiLCJhbGciOiJlZDI1NTE5In0.eyJqdGkiOiJFU1VQS1NSNFhGR0pLN0FHUk5ZRjc0STVQNTZHMkFGWERYQ01CUUdHSklKUEVNUVhMSDJBIiwiaWF0IjoxNTQ0MjE3NzU3LCJpc3MiOiJBQ1pTV0JKNFNZSUxLN1FWREVMTzY0VlgzRUZXQjZDWENQTUVCVUtBMzZNSkpRUlBYR0VFUTJXSiIsInN1YiI6IlVBSDQyVUc2UFY1NTJQNVNXTFdUQlAzSDNTNUJIQVZDTzJJRUtFWFVBTkpYUjc1SjYzUlE1V002IiwidHlwZSI6InVzZXIiLCJuYXRzIjp7InB1YiI6e30sInN1YiI6e319fQ.kCR9Erm9zzux4G6M-V2bp7wKMKgnSNqMBACX05nwePRWQa37aO_yObbhcJWFGYjo1Ix-oepOkoyVLxOJeuD8Bw";
  const useed = "SUAIBDPBAUTWCWBKIO6XHQNINK5FWJW4OHLXC3HQ2KFE4PEJUA44CNHTC4";

  const conf = {
    operator:
      "eyJ0eXAiOiJqd3QiLCJhbGciOiJlZDI1NTE5In0.eyJhdWQiOiJURVNUUyIsImV4cCI6MTg1OTEyMTI3NSwianRpIjoiWE5MWjZYWVBIVE1ESlFSTlFPSFVPSlFHV0NVN01JNVc1SlhDWk5YQllVS0VRVzY3STI1USIsImlhdCI6MTU0Mzc2MTI3NSwiaXNzIjoiT0NBVDMzTVRWVTJWVU9JTUdOR1VOWEo2NkFIMlJMU0RBRjNNVUJDWUFZNVFNSUw2NU5RTTZYUUciLCJuYW1lIjoiU3luYWRpYSBDb21tdW5pY2F0aW9ucyBJbmMuIiwibmJmIjoxNTQzNzYxMjc1LCJzdWIiOiJPQ0FUMzNNVFZVMlZVT0lNR05HVU5YSjY2QUgyUkxTREFGM01VQkNZQVk1UU1JTDY1TlFNNlhRRyIsInR5cGUiOiJvcGVyYXRvciIsIm5hdHMiOnsic2lnbmluZ19rZXlzIjpbIk9EU0tSN01ZRlFaNU1NQUo2RlBNRUVUQ1RFM1JJSE9GTFRZUEpSTUFWVk40T0xWMllZQU1IQ0FDIiwiT0RTS0FDU1JCV1A1MzdEWkRSVko2NTdKT0lHT1BPUTZLRzdUNEhONk9LNEY2SUVDR1hEQUhOUDIiLCJPRFNLSTM2TFpCNDRPWTVJVkNSNlA1MkZaSlpZTVlXWlZXTlVEVExFWjVUSzJQTjNPRU1SVEFCUiJdfX0.hyfz6E39BMUh0GLzovFfk3wT4OfualftjdJ_eYkLfPvu5tZubYQ_Pn9oFYGCV_6yKy3KMGhWGUCyCdHaPhalBw",
    resolver: "MEMORY",
    "resolver_preload": {
      ACZSWBJ4SYILK7QVDELO64VX3EFWB6CXCPMEBUKA36MJJQRPXGEEQ2WJ:
        "eyJ0eXAiOiJqd3QiLCJhbGciOiJlZDI1NTE5In0.eyJqdGkiOiJXVFdYVDNCT1JWSFNLQkc2T0pIVVdFQ01QRVdBNldZVEhNRzVEWkJBUUo1TUtGU1dHM1FRIiwiaWF0IjoxNTQ0MjE3NzU3LCJpc3MiOiJPQ0FUMzNNVFZVMlZVT0lNR05HVU5YSjY2QUgyUkxTREFGM01VQkNZQVk1UU1JTDY1TlFNNlhRRyIsInN1YiI6IkFDWlNXQko0U1lJTEs3UVZERUxPNjRWWDNFRldCNkNYQ1BNRUJVS0EzNk1KSlFSUFhHRUVRMldKIiwidHlwZSI6ImFjY291bnQiLCJuYXRzIjp7ImxpbWl0cyI6eyJzdWJzIjotMSwiY29ubiI6LTEsImltcG9ydHMiOi0xLCJleHBvcnRzIjotMSwiZGF0YSI6LTEsInBheWxvYWQiOi0xLCJ3aWxkY2FyZHMiOnRydWV9fX0.q-E7bBGTU0uoTmM9Vn7WaEHDzCUrqvPDb9mPMQbry_PNzVAjf0RG9vd15lGxW5lu7CuGVqpj4CYKhNDHluIJAg",
    },
  };
  const ns = await NatsServer.start(conf);
  let nc = await connect(
    {
      port: ns.port,
      authenticator: jwtAuthenticator(jwt, new TextEncoder().encode(useed)),
    },
  );
  await nc.flush();
  await nc.close();

  nc = await connect(
    {
      port: ns.port,
      authenticator: jwtAuthenticator((): string => {
        return jwt;
      }, new TextEncoder().encode(useed)),
    },
  );
  await nc.flush();
  await nc.close();

  await ns.stop();
});

Deno.test("auth - custom error", async () => {
  const ns = await NatsServer.start(conf);
  const authenticator = () => {
    throw new Error("user code exploded");
  };
  await connect(
    {
      port: ns.port,
      maxReconnectAttempts: 1,
      authenticator: authenticator,
    },
  ).then(() => {
    fail("shouldn't have connected");
  }).catch((err) => {
    assertErrorCode(err, ErrorCode.BadAuthentication);
  });
  await ns.stop();
});

Deno.test("basics - bad auth", async () => {
  try {
    await connect(
      {
        servers: "connect.ngs.global",
        waitOnFirstConnect: true,
        user: "me",
        pass: "you",
      },
    );
  } catch (err) {
    assertErrorCode(err, ErrorCode.AuthorizationViolation);
  }
});

Deno.test("auth - nkey authentication", async () => {
  const ukp = nkeys.createUser();
  const conf = {
    authorization: {
      users: [{
        nkey: ukp.getPublicKey(),
      }],
    },
  };

  // static
  const ns = await NatsServer.start(conf);
  let nc = await connect({
    port: ns.port,
    authenticator: nkeyAuthenticator(ukp.getSeed()),
  });
  await nc.flush();
  await nc.close();

  // from function
  nc = await connect({
    port: ns.port,
    authenticator: nkeyAuthenticator((): Uint8Array => {
      return ukp.getSeed();
    }),
  });
  await nc.flush();
  await nc.close();
  await ns.stop();
});

Deno.test("auth - creds authenticator validation", () => {
  const jwt =
    `eyJ0eXAiOiJqd3QiLCJhbGciOiJlZDI1NTE5In0.eyJqdGkiOiJFU1VQS1NSNFhGR0pLN0FHUk5ZRjc0STVQNTZHMkFGWERYQ01CUUdHSklKUEVNUVhMSDJBIiwiaWF0IjoxNTQ0MjE3NzU3LCJpc3MiOiJBQ1pTV0JKNFNZSUxLN1FWREVMTzY0VlgzRUZXQjZDWENQTUVCVUtBMzZNSkpRUlBYR0VFUTJXSiIsInN1YiI6IlVBSDQyVUc2UFY1NTJQNVNXTFdUQlAzSDNTNUJIQVZDTzJJRUtFWFVBTkpYUjc1SjYzUlE1V002IiwidHlwZSI6InVzZXIiLCJuYXRzIjp7InB1YiI6e30sInN1YiI6e319fQ.kCR9Erm9zzux4G6M-V2bp7wKMKgnSNqMBACX05nwePRWQa37aO_yObbhcJWFGYjo1Ix-oepOkoyVLxOJeuD8Bw`;
  const ukp = nkeys.createUser();
  const upk = ukp.getPublicKey();
  const sc = StringCodec();
  const seed = sc.decode(ukp.getSeed());

  function creds(ajwt = "", aseed = ""): string {
    return `-----BEGIN NATS USER JWT-----
    ${ajwt}
  ------END NATS USER JWT------

************************* IMPORTANT *************************
  NKEY Seed printed below can be used sign and prove identity.
    NKEYs are sensitive and should be treated as secrets.

  -----BEGIN USER NKEY SEED-----
    ${aseed}
  ------END USER NKEY SEED------
 `;
  }

  type test = [string, string, boolean, string];
  const tests: test[] = [];
  tests.push(["", "", false, "no jwt, no seed"]);
  tests.push([jwt, "", false, "no seed"]);
  tests.push(["", seed, false, "no jwt"]);
  tests.push([jwt, seed, true, "jwt and seed"]);

  tests.forEach((v) => {
    const d = sc.encode(creds(v[0], v[1]));
    try {
      const auth = credsAuthenticator(d);
      if (!v[2]) {
        fail(`should have failed: ${v[3]}`);
      }
      const { nkey, sig } = auth("helloworld") as unknown as NKeyAuth;
      assertEquals(nkey, upk);
      assert(sig.length > 0);
    } catch (_err) {
      if (v[2]) {
        fail(`should have passed: ${v[3]}`);
      }
    }
  });
});

Deno.test("auth - expiration is notified", async () => {
  const O = nkeys.createOperator();
  const A = nkeys.createAccount();

  const resolver: Record<string, string> = {};
  resolver[A.getPublicKey()] = await encodeAccount("A", A, {
    limits: {
      conn: -1,
      subs: -1,
    },
  }, { signer: O });
  const conf = {
    operator: await encodeOperator("O", O),
    resolver: "MEMORY",
    "resolver_preload": resolver,
  };

  const ns = await NatsServer.start(conf);

  const U = nkeys.createUser();
  const ujwt = await encodeUser("U", U, A, { bearer_token: true }, {
    exp: Math.round(Date.now() / 1000) + 3,
  });

  const nc = await connect({
    port: ns.port,
    maxReconnectAttempts: -1,
    authenticator: jwtAuthenticator(ujwt),
  });

  let authErrors = 0;
  (async () => {
    for await (const s of nc.status()) {
      if (
        s.type === Events.Error && s.data === ErrorCode.AuthenticationExpired
      ) {
        authErrors++;
      }
    }
  })().then();

  const err = await nc.closed();
  assert(authErrors >= 1);
  assertErrorCode(err!, ErrorCode.AuthenticationExpired);
  await cleanup(ns);
});

Deno.test("auth - bad auth is notified", async () => {
  let ns = await NatsServer.start(conf);

  let count = 0;

  // authenticator that works once
  const authenticator = (): UserPass => {
    const pass = count === 0 ? "foobar" : "bad";
    count++;
    return { user: "derek", pass };
  };

  const nc = await connect(
    { port: ns.port, authenticator },
  );
  let badAuths = 0;
  (async () => {
    for await (const s of nc.status()) {
      if (
        s.type === Events.Error && s.data === ErrorCode.AuthorizationViolation
      ) {
        badAuths++;
      }
    }
  })().then();

  await ns.stop();
  ns = await ns.restart();

  const err = await nc.closed();
  assert(badAuths > 1);
  assertErrorCode(err!, ErrorCode.AuthorizationViolation);

  await ns.stop();
});

Deno.test("auth - perm request error", async () => {
  const ns = await NatsServer.start({
    authorization: {
      users: [{
        user: "a",
        password: "b",
        permission: {
          publish: "r",
        },
      }, {
        user: "s",
        password: "s",
        permission: {
          subscribe: "q",
        },
      }],
    },
  });

  const [nc, sc] = await Promise.all([
    connect(
      { port: ns.port, user: "a", pass: "b" },
    ),
    connect(
      { port: ns.port, user: "s", pass: "s" },
    ),
  ]);

  sc.subscribe("q", {
    callback: (err, msg) => {
      if (err) {
        return;
      }
      msg.respond();
    },
  });

  const status = deferred<Status>();
  (async () => {
    for await (const s of nc.status()) {
      if (
        s.permissionContext?.operation === "publish" &&
        s.permissionContext?.subject === "q"
      ) {
        status.resolve(s);
      }
    }
  })().then();

  const response = deferred<Error>();
  nc.request("q")
    .catch((err) => {
      response.resolve(err);
    });

  const [r, s] = await Promise.all([response, status]);
  assertErrorCode(r, ErrorCode.PermissionsViolation);
  const ne = r as NatsError;
  assertEquals(ne.permissionContext?.operation, "publish");
  assertEquals(ne.permissionContext?.subject, "q");

  assertEquals(s.type, Events.Error);
  assertEquals(s.data, ErrorCode.PermissionsViolation);
  assertEquals(s.permissionContext?.operation, "publish");
  assertEquals(s.permissionContext?.subject, "q");

  await cleanup(ns, nc, sc);
});

Deno.test("auth - perm request error no mux", async () => {
  const ns = await NatsServer.start({
    authorization: {
      users: [{
        user: "a",
        password: "b",
        permission: {
          publish: "r",
        },
      }, {
        user: "s",
        password: "s",
        permission: {
          subscribe: "q",
        },
      }],
    },
  });

  const [nc, sc] = await Promise.all([
    connect(
      { port: ns.port, user: "a", pass: "b" },
    ),
    connect(
      { port: ns.port, user: "s", pass: "s" },
    ),
  ]);

  sc.subscribe("q", {
    callback: (err, msg) => {
      if (err) {
        return;
      }
      msg.respond();
    },
  });

  const status = deferred<Status>();
  (async () => {
    for await (const s of nc.status()) {
      if (
        s.permissionContext?.operation === "publish" &&
        s.permissionContext?.subject === "q"
      ) {
        status.resolve(s);
      }
    }
  })().then();

  const response = deferred<Error>();
  nc.request("q", Empty, { noMux: true, timeout: 1000 })
    .catch((err) => {
      response.resolve(err);
    });

  const [r, s] = await Promise.all([response, status]);
  assertErrorCode(r, ErrorCode.PermissionsViolation);
  const ne = r as NatsError;
  assertEquals(ne.permissionContext?.operation, "publish");
  assertEquals(ne.permissionContext?.subject, "q");

  assertEquals(s.type, Events.Error);
  assertEquals(s.data, ErrorCode.PermissionsViolation);
  assertEquals(s.permissionContext?.operation, "publish");
  assertEquals(s.permissionContext?.subject, "q");

  await cleanup(ns, nc, sc);
});

Deno.test("auth - perm request error deliver to sub", async () => {
  const ns = await NatsServer.start({
    authorization: {
      users: [{
        user: "a",
        password: "b",
        permission: {
          publish: "r",
        },
      }, {
        user: "s",
        password: "s",
        permission: {
          subscribe: "q",
        },
      }],
    },
  });

  const [nc, sc] = await Promise.all([
    connect(
      { port: ns.port, user: "a", pass: "b" },
    ),
    connect(
      { port: ns.port, user: "s", pass: "s" },
    ),
  ]);

  sc.subscribe("q", {
    callback: (err, msg) => {
      if (err) {
        return;
      }
      msg.respond();
    },
  });

  const status = deferred<Status>();
  (async () => {
    for await (const s of nc.status()) {
      if (
        s.permissionContext?.operation === "publish" &&
        s.permissionContext?.subject === "q"
      ) {
        status.resolve(s);
      }
    }
  })().then();

  const inbox = createInbox();
  const sub = nc.subscribe(inbox, {
    callback: () => {
    },
  });

  const response = deferred<Error>();
  nc.request("q", Empty, { noMux: true, reply: inbox, timeout: 1000 })
    .catch((err) => {
      response.resolve(err);
    });

  const [r, s] = await Promise.all([response, status]);
  assertErrorCode(r, ErrorCode.PermissionsViolation);
  const ne = r as NatsError;
  assertEquals(ne.permissionContext?.operation, "publish");
  assertEquals(ne.permissionContext?.subject, "q");

  assertEquals(s.type, Events.Error);
  assertEquals(s.data, ErrorCode.PermissionsViolation);
  assertEquals(s.permissionContext?.operation, "publish");
  assertEquals(s.permissionContext?.subject, "q");

  assertEquals(sub.isClosed(), false);

  await cleanup(ns, nc, sc);
});

Deno.test("auth - mux sub ok", async () => {
  const conf = {
    authorization: {
      users: [{
        user: "a",
        password: "b",
        permission: {
          subscribe: "r",
        },
      }, {
        user: "s",
        password: "s",
        permission: {
          subscribe: "q",
        },
      }],
    },
  };
  let ns = await NatsServer.start(conf);

  const [nc, sc] = await Promise.all([
    connect(
      { port: ns.port, user: "a", pass: "b", maxReconnectAttempts: -1 },
    ),
    connect(
      { port: ns.port, user: "s", pass: "s", maxReconnectAttempts: -1 },
    ),
  ]);

  sc.subscribe("q", {
    callback: (_err, msg) => {
      msg.respond();
    },
  });

  const response = deferred<NatsError>();
  nc.request("q")
    .catch((err) => {
      response.resolve(err);
    });
  const ne = await response as NatsError;
  assertEquals(ne.permissionContext?.operation, "subscription");
  //@ts-ignore: test
  assertEquals(nc.protocol.subscriptions.getMux(), null);

  function reconnected(nc: NatsConnection): Promise<void> {
    const v = deferred<void>();
    (async () => {
      for await (const s of nc.status()) {
        if (s.type === Events.Reconnect) {
          v.resolve();
          break;
        }
      }
    })().then();
    return v;
  }

  // restart the server with new permissions, client should be able to request
  const port = ns.port;
  await ns.stop();
  const proms = Promise.all([reconnected(nc), reconnected(sc)]);

  ns = await NatsServer.start({
    port: port,
    authorization: {
      users: [{
        user: "a",
        password: "b",
      }, {
        user: "s",
        password: "s",
        permission: {
          subscribe: "q",
        },
      }],
    },
  });

  await proms;
  await nc.request("q");
  await cleanup(ns, nc, sc);
});

Deno.test("auth - perm sub iterator error", async () => {
  const ns = await NatsServer.start({
    authorization: {
      users: [{
        user: "a",
        password: "b",
        permission: {
          subscribe: "s",
        },
      }],
    },
  });

  const nc = await connect({ port: ns.port, user: "a", pass: "b" });

  const status = deferred<Status>();
  (async () => {
    for await (const s of nc.status()) {
      if (
        s.permissionContext?.operation === "subscription" &&
        s.permissionContext?.subject === "q"
      ) {
        status.resolve(s);
      }
    }
  })().then();

  const sub = nc.subscribe("q");
  const iterReject = deferred<NatsError>();
  (async () => {
    for await (const _m of sub) {
      // ignored
    }
  })().catch((err) => {
    iterReject.resolve(err as NatsError);
  });

  const [s, i] = await Promise.all([status, iterReject]);
  assertEquals(s.type, Events.Error);
  assertEquals(s.data, ErrorCode.PermissionsViolation);
  assertEquals(s.permissionContext?.operation, "subscription");
  assertEquals(s.permissionContext?.subject, "q");

  assertEquals(i.code, ErrorCode.PermissionsViolation);
  assertEquals(i.permissionContext?.operation, "subscription");
  assertEquals(i.permissionContext?.subject, "q");

  await cleanup(ns, nc);
});

Deno.test("auth - perm error is not in lastError", async () => {
  const { ns, nc } = await setup({
    authorization: {
      users: [{
        user: "a",
        password: "a",
        permission: {
          subscribe: {
            deny: "q",
          },
        },
      }],
    },
  }, { user: "a", pass: "a" });

  const nci = nc as NatsConnectionImpl;
  assertEquals(nci.protocol.lastError, undefined);

  const d = deferred<NatsError | null>();
  nc.subscribe("q", {
    callback: (err, msg) => {
      d.resolve(err);
    },
  });

  const err = await d;
  assert(err !== null);
  assertEquals(err?.isPermissionError(), true);
  assert(nci.protocol.lastError === undefined);

  await cleanup(ns, nc);
});

Deno.test("auth - ignore auth error abort", async () => {
  const ns = await NatsServer.start({
    authorization: {
      users: [{
        user: "a",
        password: "a",
      }],
    },
  });
  async function t(ignoreAuthErrorAbort = false): Promise<number> {
    let pass = "a";
    const authenticator = (): UserPass => {
      return { user: "a", pass };
    };
    const nc = await connect({
      port: ns.port,
      authenticator,
      ignoreAuthErrorAbort,
      reconnectTimeWait: 150,
    });

    let count = 0;
    (async () => {
      for await (const s of nc.status()) {
        if (s.type === "error" && s.data === "AUTHORIZATION_VIOLATION") {
          count++;
        }
      }
    })().then();

    const nci = nc as NatsConnectionImpl;
    pass = "b";
    nci.protocol.transport.disconnect();

    await nc.closed();
    return count;
  }

  assertEquals(await t(), 2);
  assertEquals(await t(true), DEFAULT_MAX_RECONNECT_ATTEMPTS);
  await ns.stop();
});

<<<<<<< HEAD
Deno.test("auth - perm error is not in lastError", async () => {
  const { ns, nc } = await setup({
    authorization: {
      users: [{
        user: "a",
        password: "a",
        permission: {
          subscribe: {
            deny: "q",
          },
        },
      }],
    },
  }, { user: "a", pass: "a" });

  const nci = nc as NatsConnectionImpl;
  assertEquals(nci.protocol.lastError, undefined);

  const d = deferred<NatsError | null>();
  nc.subscribe("q", {
    callback: (err, msg) => {
      d.resolve(err);
    },
  });

  const err = await d;
  assert(err !== null);
  assertEquals(err?.isPermissionError(), true);
  assert(nci.protocol.lastError === undefined);

  await cleanup(ns, nc);
});

=======
>>>>>>> 3b8e3166
Deno.test("auth - sub with permission error discards", async () => {
  const { ns, nc } = await setup({
    debug: true,
    trace: true,
    authorization: {
      users: [{
        user: "a",
        password: "a",
        permission: {
          subscribe: {
            deny: "q",
          },
        },
      }],
    },
  }, { user: "a", pass: "a", debug: true });

  const nci = nc as NatsConnectionImpl;

  let count = 0;
  async function q() {
    count++;
    const d = deferred();
    const sub = nc.subscribe("q", {
      callback: (err, msg) => {
        console.log("resolving");
        d.resolve(err);
      },
    });

    const err = await d;
    assert(err);
    assertEquals(nc.isClosed(), false);
    await sub.closed;

    const s = nci.protocol.subscriptions.get(count);
    assertEquals(s, undefined);
  }

  await q();
  await q();

  await cleanup(ns, nc);
});<|MERGE_RESOLUTION|>--- conflicted
+++ resolved
@@ -1055,42 +1055,6 @@
   await ns.stop();
 });
 
-<<<<<<< HEAD
-Deno.test("auth - perm error is not in lastError", async () => {
-  const { ns, nc } = await setup({
-    authorization: {
-      users: [{
-        user: "a",
-        password: "a",
-        permission: {
-          subscribe: {
-            deny: "q",
-          },
-        },
-      }],
-    },
-  }, { user: "a", pass: "a" });
-
-  const nci = nc as NatsConnectionImpl;
-  assertEquals(nci.protocol.lastError, undefined);
-
-  const d = deferred<NatsError | null>();
-  nc.subscribe("q", {
-    callback: (err, msg) => {
-      d.resolve(err);
-    },
-  });
-
-  const err = await d;
-  assert(err !== null);
-  assertEquals(err?.isPermissionError(), true);
-  assert(nci.protocol.lastError === undefined);
-
-  await cleanup(ns, nc);
-});
-
-=======
->>>>>>> 3b8e3166
 Deno.test("auth - sub with permission error discards", async () => {
   const { ns, nc } = await setup({
     debug: true,
