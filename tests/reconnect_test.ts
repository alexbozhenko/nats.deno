--- conflicted
+++ resolved
@@ -33,14 +33,9 @@
   delay,
   NatsConnectionImpl,
 } from "../nats-base-client/internal_mod.ts";
-<<<<<<< HEAD
-import { setup } from "./jstest_util.ts";
-import { deadline } from "https://deno.land/std@0.114.0/async/deadline.ts";
-=======
 import { cleanup, setup } from "./jstest_util.ts";
 import { deadline } from "https://deno.land/std@0.114.0/async/deadline.ts";
 import Conn = Deno.Conn;
->>>>>>> 12ac9a46
 
 Deno.test("reconnect - should receive when some servers are invalid", async () => {
   const lock = Lock(1);
@@ -338,8 +333,6 @@
       // the promise will reject if deadline exceeds
       fail(err);
     });
-<<<<<<< HEAD
-=======
 });
 
 Deno.test("reconnect - stale connections don't close", async () => {
@@ -465,5 +458,4 @@
   assertEquals(err, undefined);
 
   await cleanup(ns, nc);
->>>>>>> 12ac9a46
 });