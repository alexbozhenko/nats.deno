/*
 * Copyright 2020-2023 The NATS Authors
 * Licensed under the Apache License, Version 2.0 (the "License");
 * you may not use this file except in compliance with the License.
 * You may obtain a copy of the License at
 *
 * http://www.apache.org/licenses/LICENSE-2.0
 *
 * Unless required by applicable law or agreed to in writing, software
 * distributed under the License is distributed on an "AS IS" BASIS,
 * WITHOUT WARRANTIES OR CONDITIONS OF ANY KIND, either express or implied.
 * See the License for the specific language governing permissions and
 * limitations under the License.
 */

import { BufWriter } from "https://deno.land/std@0.177.0/io/mod.ts";
import { Deferred, deferred } from "../nats-base-client/internal_mod.ts";
import Conn = Deno.Conn;
import {
  checkOptions,
  checkUnsupportedOption,
  ConnectionOptions,
  DataBuffer,
  Empty,
  ErrorCode,
  extractProtocolMessage,
  INFO,
  NatsError,
  render,
  ServerInfo,
  TE,
  Transport,
} from "../nats-base-client/internal_mod.ts";
import type { TlsOptions } from "../nats-base-client/types.ts";

<<<<<<< HEAD
const VERSION = "1.12.0-0";
=======
const VERSION = "1.12.0";
>>>>>>> 2f81d4d4
const LANG = "nats.deno";

// if trying to simply write to the connection for some reason
// messages are dropped - deno websocket implementation does this.
export async function write(
  frame: Uint8Array,
  writer: BufWriter,
): Promise<void> {
  await writer.write(frame);
  await writer.flush();
}

export class DenoTransport implements Transport {
  version: string = VERSION;
  lang: string = LANG;
  closeError?: Error;
  private options!: ConnectionOptions;
  private buf: Uint8Array;
  private encrypted = false;
  private done = false;
  private closedNotification: Deferred<void | Error> = deferred();
  // @ts-ignore: Deno 1.9.0 broke compatibility by adding generics to this
  private conn!: Conn<NetAddr>;
  private writer!: BufWriter;

  // the async writes to the socket do not guarantee
  // the order of the writes - this leads to interleaving
  // which results in protocol errors on the server
  private sendQueue: Array<{
    frame: Uint8Array;
    d: Deferred<void>;
  }> = [];

  constructor() {
    this.buf = new Uint8Array(1024 * 8);
  }

  async connect(
    hp: { hostname: string; port: number; tlsName: string },
    options: ConnectionOptions,
  ) {
    this.options = options;
    try {
      this.conn = await Deno.connect(hp);
      const info = await this.peekInfo();
      checkOptions(info, this.options);
      const { tls_required: tlsRequired, tls_available: tlsAvailable } = info;
      const desired = tlsAvailable === true && options.tls !== null;
      if (tlsRequired || desired) {
        const tlsn = hp.tlsName ? hp.tlsName : hp.hostname;
        await this.startTLS(tlsn);
      } else {
        this.writer = new BufWriter(this.conn);
      }
    } catch (err) {
      this.conn?.close();
      throw err.name === "ConnectionRefused"
        ? NatsError.errorForCode(ErrorCode.ConnectionRefused)
        : err;
    }
  }

  get isClosed(): boolean {
    return this.done;
  }

  async peekInfo(): Promise<ServerInfo> {
    const inbound = new DataBuffer();
    let pm: string;
    while (true) {
      const c = await this.conn.read(this.buf);
      if (c === null) {
        // EOF
        throw new Error("socket closed while expecting INFO");
      } else if (c) {
        const frame = this.buf.subarray(0, c);
        if (this.options.debug) {
          console.info(`> ${render(frame)}`);
        }
        inbound.fill(frame);
        const raw = inbound.peek();
        pm = extractProtocolMessage(raw);
        if (pm !== "") {
          break;
        }
      }
    }
    // reset the buffer to previously read, so the client
    // can validate the info matches the connection
    this.buf = new Uint8Array(inbound.drain());
    // expecting the info protocol
    const m = INFO.exec(pm);
    if (!m) {
      throw new Error("unexpected response from server");
    }
    return JSON.parse(m[1]) as ServerInfo;
  }

  async startTLS(hostname: string): Promise<void> {
    const tls = this.options && this.options.tls
      ? this.options.tls
      : {} as TlsOptions;

    // these options are not available in Deno
    checkUnsupportedOption("tls.ca", tls.ca);
    checkUnsupportedOption("tls.cert", tls.cert);
    checkUnsupportedOption("tls.certFile", tls.certFile);
    checkUnsupportedOption("tls.key", tls.key);
    checkUnsupportedOption("tls.keyFile", tls.keyFile);

    const sto = { hostname } as Deno.StartTlsOptions;
    if (tls.caFile) {
      const ca = await Deno.readTextFile(tls.caFile);
      sto.caCerts = [ca];
    }

    this.conn = await Deno.startTls(
      this.conn,
      sto,
    );
    // this is necessary because the startTls process doesn't
    // reject a bad certificate, however the next write will.
    // to identify this as the error, we force it
    await this.conn.write(Empty);
    this.encrypted = true;
    this.writer = new BufWriter(this.conn);
  }

  async *[Symbol.asyncIterator](): AsyncIterableIterator<Uint8Array> {
    let reason: Error | undefined;
    // yield what we initially read
    yield this.buf;

    while (!this.done) {
      try {
        this.buf = new Uint8Array(64 * 1024);
        const c = await this.conn.read(this.buf);
        if (c === null) {
          break;
        }
        if (c) {
          const frame = this.buf.subarray(0, c);
          if (this.options.debug) {
            console.info(`> ${render(frame)}`);
          }
          yield frame;
        }
      } catch (err) {
        reason = err;
        break;
      }
    }
    this._closed(reason).then().catch();
  }

  private enqueue(frame: Uint8Array): Promise<void> {
    if (this.done) {
      return Promise.resolve();
    }
    const d = deferred<void>();
    this.sendQueue.push({ frame, d });
    if (this.sendQueue.length === 1) {
      this.dequeue();
    }
    return d;
  }

  private dequeue(): void {
    const [entry] = this.sendQueue;
    if (!entry) return;
    if (this.done) return;
    const { frame, d } = entry;
    write(frame, this.writer)
      .then(() => {
        if (this.options.debug) {
          console.info(`< ${render(frame)}`);
        }
        d.resolve();
      })
      .catch((err) => {
        if (this.options.debug) {
          console.error(`!!! ${render(frame)}: ${err}`);
        }
        d.reject(err);
      })
      .finally(() => {
        this.sendQueue.shift();
        this.dequeue();
      });
  }

  send(frame: Uint8Array): void {
    const p = this.enqueue(frame);
    p.catch((_err) => {
      // we ignore write errors because client will
      // fail on a read or when the heartbeat timer
      // detects a stale connection
    });
  }

  isEncrypted(): boolean {
    return this.encrypted;
  }

  close(err?: Error): Promise<void> {
    return this._closed(err, false);
  }

  disconnect() {
    this._closed(undefined, true)
      .then().catch();
  }

  async _closed(err?: Error, internal = true): Promise<void> {
    if (this.done) return;
    this.done = true;
    this.closeError = err;
    if (!err && internal) {
      try {
        // this is a noop but gives us a place to hang
        // a close and ensure that we sent all before closing
        // we wait for the operation to fail or succeed
        await this.enqueue(TE.encode(""));
      } catch (err) {
        if (this.options.debug) {
          console.log("transport close terminated with an error", err);
        }
      }
    }
    try {
      this.conn?.close();
    } catch (_err) {
      // ignored
    }

    if (internal) {
      this.closedNotification.resolve(err);
    }
  }

  closed(): Promise<void | Error> {
    return this.closedNotification;
  }
}

export async function denoResolveHost(s: string): Promise<string[]> {
  const a = Deno.resolveDns(s, "A");
  const aaaa = Deno.resolveDns(s, "AAAA");
  const ips: string[] = [];
  const w = await Promise.allSettled([a, aaaa]);
  if (w[0].status === "fulfilled") {
    ips.push(...w[0].value);
  }
  if (w[1].status === "fulfilled") {
    ips.push(...w[1].value);
  }
  if (ips.length === 0) {
    ips.push(s);
  }
  return ips;
}<|MERGE_RESOLUTION|>--- conflicted
+++ resolved
@@ -33,11 +33,7 @@
 } from "../nats-base-client/internal_mod.ts";
 import type { TlsOptions } from "../nats-base-client/types.ts";
 
-<<<<<<< HEAD
-const VERSION = "1.12.0-0";
-=======
-const VERSION = "1.12.0";
->>>>>>> 2f81d4d4
+const VERSION = "1.13.0-0";
 const LANG = "nats.deno";
 
 // if trying to simply write to the connection for some reason
